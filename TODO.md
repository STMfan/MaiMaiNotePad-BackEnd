--- conflicted
+++ resolved
@@ -182,11 +182,7 @@
 ### 知识库相关
 - `POST /api/knowledge/upload` - 上传知识库
 - `GET /api/knowledge/public` - 获取公开知识库
-<<<<<<< HEAD
-- `GET /api/knowledge/{kb_id}` - 获取指定知识库
-=======
 - `GET /api/knowledge/{kb_id}` - 获取指定知识库详情
->>>>>>> a434f38a
 - `GET /api/knowledge/user/{user_id}` - 获取用户知识库
 - `PUT /api/knowledge/{kb_id}` - 更新知识库信息
 - `POST /api/knowledge/{kb_id}/files` - 添加知识库文件
@@ -200,11 +196,7 @@
 ### 人设卡相关
 - `POST /api/persona/upload` - 上传人设卡
 - `GET /api/persona/public` - 获取公开人设卡
-<<<<<<< HEAD
-- `GET /api/persona/{pc_id}` - 获取指定人设卡
-=======
 - `GET /api/persona/{pc_id}` - 获取指定人设卡详情
->>>>>>> a434f38a
 - `GET /api/persona/user/{user_id}` - 获取用户人设卡
 - `PUT /api/persona/{pc_id}` - 更新人设卡信息
 - `POST /api/persona/{pc_id}/files` - 添加人设卡文件
