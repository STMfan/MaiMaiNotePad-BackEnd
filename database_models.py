"""
SQLite数据库模型定义
包含知识库、人设卡、信箱等数据模型
"""
import json
from datetime import datetime, timedelta
from typing import List, Optional
from sqlalchemy import Column, String, Integer, Boolean, DateTime, Text, ForeignKey, create_engine, Index, and_, or_, inspect
from sqlalchemy.ext.declarative import declarative_base
from sqlalchemy.orm import relationship, sessionmaker
from sqlalchemy import text
import os
import uuid

# 创建基础模型类
Base = declarative_base()


class User(Base):
    """用户模型"""
    __tablename__ = "users"
    
    id = Column(String, primary_key=True, default=lambda: str(uuid.uuid4()))
    username = Column(String, unique=True, nullable=False)
    email = Column(String, unique=True, nullable=False)
    hashed_password = Column(String, nullable=False)
    is_active = Column(Boolean, default=True)
    is_admin = Column(Boolean, default=False)
    is_moderator = Column(Boolean, default=False)
    created_at = Column(DateTime, default=datetime.now)
    
    # 账户锁定相关字段
    failed_login_attempts = Column(Integer, default=0)
    locked_until = Column(DateTime, nullable=True)
    last_failed_login = Column(DateTime, nullable=True)
    
    # 头像相关字段
    avatar_path = Column(String, nullable=True)  # 头像文件路径（相对路径或URL）
    avatar_updated_at = Column(DateTime, nullable=True)  # 头像最后更新时间
    
    # 密码版本号（用于Token失效机制）
    password_version = Column(Integer, default=0)  # 密码修改次数，每次修改密码时递增
    
    # 添加索引
    __table_args__ = (
        Index('idx_user_username', 'username'),
        Index('idx_user_email', 'email'),
        Index('idx_user_is_active', 'is_active'),
        Index('idx_user_is_admin', 'is_admin'),
        Index('idx_user_is_moderator', 'is_moderator'),
    )
    
    # 关系
    uploaded_knowledge_bases = relationship("KnowledgeBase", back_populates="uploader")
    uploaded_persona_cards = relationship("PersonaCard", back_populates="uploader")
    received_messages = relationship("Message", foreign_keys="Message.recipient_id", back_populates="recipient")
    sent_messages = relationship("Message", foreign_keys="Message.sender_id", back_populates="sender")
    star_records = relationship("StarRecord", back_populates="user")
    
    def __str__(self):
        return f'ID: {self.id}, Username: {self.username}, Email: {self.email}, Admin: {self.is_admin}, Moderator: {self.is_moderator}'
    
    def to_dict(self):
        """将用户对象转换为字典"""
        return {
            "id": self.id,
            "username": self.username,
            "email": self.email,
            "hashed_password": self.hashed_password,
            "is_active": self.is_active,
            "is_admin": self.is_admin,
            "is_moderator": self.is_moderator,
            "created_at": self.created_at,
            "avatar_path": self.avatar_path,
            "avatar_updated_at": self.avatar_updated_at.isoformat() if self.avatar_updated_at else None,
            "password_version": self.password_version or 0
        }
    
    @classmethod
    def from_dict(cls, data):
        """从字典创建用户对象"""
        # 统一将邮箱转换为小写
        email = data.get("email", "")
        email_lower = email.lower() if email else ""
        return cls(
            id=data.get("id", str(uuid.uuid4())),
            username=data.get("username", ""),
            email=email_lower,
            hashed_password=data.get("hashed_password", ""),
            is_active=data.get("is_active", True),
            is_admin=data.get("is_admin", False),
            is_moderator=data.get("is_moderator", False),
            # SQLite的DateTime类型只接受 datetime 或 date 对象，这里做修改
            created_at=data.get("created_at", datetime.now())
        )
    
    def verify_password(self, password):
        """验证密码"""
        from passlib.context import CryptContext
        pwd_context = CryptContext(schemes=["bcrypt"], deprecated="auto")
        return pwd_context.verify(password, self.hashed_password)
    
    def update_password(self, new_password):
        """更新密码"""
        from passlib.context import CryptContext
        pwd_context = CryptContext(schemes=["bcrypt"], deprecated="auto")
        # 确保密码不超过72字节（bcrypt限制）
        new_password = new_password[:72]
        self.hashed_password = pwd_context.hash(new_password)
        # 增加密码版本号，使所有现有Token失效
        self.password_version = (self.password_version or 0) + 1
    
    def to_admin(self, highest_pwd):
        """提升用户为管理员"""
        from passlib.context import CryptContext
        import os
        pwd_context = CryptContext(schemes=["bcrypt"], deprecated="auto")
        if pwd_context.verify(highest_pwd, os.getenv('HIGHEST_PASSWORD', '')):
            self.is_admin = True
            return True
        else:
            return False
    
    def to_moderator(self, highest_pwd):
        """提升用户为版主"""
        from passlib.context import CryptContext
        import os
        pwd_context = CryptContext(schemes=["bcrypt"], deprecated="auto")
        if pwd_context.verify(highest_pwd, os.getenv('HIGHEST_PASSWORD', '')):
            self.is_moderator = True
            return True
        else:
            return False


class KnowledgeBase(Base):
    """知识库数据模型"""
    __tablename__ = "knowledge_bases"
    
    id = Column(String, primary_key=True, default=lambda: str(uuid.uuid4()))
    name = Column(String, nullable=False)
    description = Column(Text, nullable=False)
    uploader_id = Column(String, ForeignKey("users.id"), nullable=False)
    copyright_owner = Column(String, nullable=True)
    star_count = Column(Integer, default=0)
    downloads = Column(Integer, default=0)
    base_path = Column(Text, default="[]") 
    metadata_path = Column(String, nullable=False)
    is_public = Column(Boolean, default=False)
    is_pending = Column(Boolean, default=True)
    rejection_reason = Column(Text, nullable=True)
    created_at = Column(DateTime, default=datetime.now)
    updated_at = Column(DateTime, default=datetime.now, onupdate=datetime.now)
    
    # 添加索引
    __table_args__ = (
        Index('idx_kb_uploader_id', 'uploader_id'),
        Index('idx_kb_is_public', 'is_public'),
        Index('idx_kb_is_pending', 'is_pending'),
        Index('idx_kb_star_count', 'star_count'),
        Index('idx_kb_created_at', 'created_at'),
        Index('idx_kb_updated_at', 'updated_at'),
    )
    
    # 关系
    uploader = relationship("User", back_populates="uploaded_knowledge_bases")
    # 移除star_records关系，因为StarRecord没有正确的外键关系
    # star_records = relationship("StarRecord", back_populates="knowledge_base")

    def to_dict(self, include_files: bool = True, include_metadata: bool = True):
        """将知识库对象转换为字典"""
        result = {
            "id": self.id,
            "name": self.name,
            "description": self.description,
            "uploader_id": self.uploader_id,
            "copyright_owner": self.copyright_owner,
            "star_count": self.star_count or 0,
            "base_path": self.base_path or "[]",
            "is_public": self.is_public,
            "is_pending": self.is_pending if self.is_pending is not None else True,
            "rejection_reason": self.rejection_reason,
            "created_at": self.created_at if self.created_at else datetime.now(),
            "updated_at": self.updated_at if self.updated_at else datetime.now(),
            # 默认值
            "file_names": [],
            "content": None,
            "tags": [],
            "downloads": self.downloads or 0,
            "download_url": None,
            "preview_url": None,
            "version": None,
            "size": None
        }
        
        if include_files:
            # 获取文件列表
            try:
                # 通过全局变量访问数据库管理器
                from database_models import sqlite_db_manager
                files = sqlite_db_manager.get_files_by_knowledge_base_id(self.id)
                result["file_names"] = [f.original_name for f in files]
                result["size"] = sum(f.file_size or 0 for f in files)
                # 构建下载URL
                result["download_url"] = f"/api/knowledge/{self.id}/download"
            except Exception as e:
                # 如果获取文件失败，使用默认值
                pass
        
        if include_metadata:
            # 从metadata文件读取额外信息
            try:
                if os.path.exists(self.metadata_path):
                    with open(self.metadata_path, 'r', encoding='utf-8') as f:
                        metadata = json.load(f)
                        result["content"] = metadata.get("content")
                        result["tags"] = metadata.get("tags", [])
                        result["preview_url"] = metadata.get("preview_url")
                        result["version"] = metadata.get("version")
            except Exception:
                # 如果读取失败，使用默认值
                pass
        
        return result

    @classmethod
    def from_dict(cls, data):
        """从字典创建知识库对象"""
        return cls(
            id=data.get("id", str(uuid.uuid4())),
            name=data.get("name", ""),
            description=data.get("description", ""),
            uploader_id=data.get("uploader_id", ""),
            copyright_owner=data.get("copyright_owner", None),
            star_count=data.get("star_count", 0),
            base_path=data.get("bast_path", "[]"),
            metadata_path=data.get("metadata_path", ""),
            is_public=data.get("is_public", False),
            is_pending=data.get("is_pending", True),
            rejection_reason=data.get("rejection_reason", None),
            created_at=datetime.fromisoformat(data["created_at"]) if data.get("created_at") else datetime.now(),
            updated_at=datetime.fromisoformat(data["updated_at"]) if data.get("updated_at") else datetime.now()
        )


class KnowledgeBaseFile(Base):
    """知识库文件数据模型"""
    __tablename__ = "knowledge_base_files"

    id = Column(String, primary_key=True, default=lambda: str(uuid.uuid4()))
    knowledge_base_id = Column(String, nullable=False)
    file_name = Column(String, nullable=False)
    original_name = Column(String, nullable=False)
    file_path = Column(String, nullable=False)
    file_type = Column(String, nullable=False)
    file_size = Column(Integer, default=0)  # 文件大小，单位为B
    created_at = Column(DateTime, default=datetime.now)
    updated_at = Column(DateTime, default=datetime.now, onupdate=datetime.now)

    # 添加索引
    __table_args__ = (
        Index('idx_kb_file_knowledge_base_id', 'knowledge_base_id'),
        Index('idx_kb_file_file_type', 'file_type'),
        Index('idx_kb_file_file_size', 'file_size'),
        Index('idx_kb_file_created_at', 'created_at'),
        Index('idx_kb_file_updated_at', 'updated_at'),
    )

    def to_dict(self):
        """将知识库文件对象转换为字典"""
        return {
            "id": self.id,
            "knowledge_base_id": self.knowledge_base_id,
            "file_name": self.file_name,
            "original_name": self.original_name,
            "file_path": self.file_path,
            "file_type": self.file_type,
            "file_size": self.file_size or 0,
            "created_at": self.created_at.isoformat() if self.created_at else datetime.now().isoformat(),
            "updated_at": self.updated_at.isoformat() if self.updated_at else datetime.now().isoformat()
        }


class PersonaCardFile(Base):
    """人设卡文件数据模型"""
    __tablename__ = "persona_card_files"

    id = Column(String, primary_key=True, default=lambda: str(uuid.uuid4()))
    persona_card_id = Column(String, nullable=False)
    file_name = Column(String, nullable=False)
    original_name = Column(String, nullable=False)
    file_path = Column(String, nullable=False)
    file_type = Column(String, nullable=False)
    file_size = Column(Integer, default=0)  # 文件大小，单位为B
    created_at = Column(DateTime, default=datetime.now)
    updated_at = Column(DateTime, default=datetime.now, onupdate=datetime.now)

    # 添加索引
    __table_args__ = (
        Index('idx_pc_file_persona_card_id', 'persona_card_id'),
        Index('idx_pc_file_file_type', 'file_type'),
        Index('idx_pc_file_file_size', 'file_size'),
        Index('idx_pc_file_created_at', 'created_at'),
        Index('idx_pc_file_updated_at', 'updated_at'),
    )

    def to_dict(self):
        """将人设卡文件对象转换为字典"""
        return {
            "id": self.id,
            "persona_card_id": self.persona_card_id,
            "file_name": self.file_name,
            "original_name": self.original_name,
            "file_path": self.file_path,
            "file_type": self.file_type,
            "file_size": self.file_size or 0,
            "created_at": self.created_at.isoformat() if self.created_at else datetime.now().isoformat(),
            "updated_at": self.updated_at.isoformat() if self.updated_at else datetime.now().isoformat()
        }


class PersonaCard(Base):
    """人设卡数据模型"""
    __tablename__ = "persona_cards"
    
    id = Column(String, primary_key=True, default=lambda: str(uuid.uuid4()))
    name = Column(String, nullable=False)
    description = Column(Text, nullable=False)
    uploader_id = Column(String, ForeignKey("users.id"), nullable=False)
    copyright_owner = Column(String, nullable=True)
    star_count = Column(Integer, default=0)
    downloads = Column(Integer, default=0)
    base_path = Column(String, nullable=False)
    is_public = Column(Boolean, default=False)
    is_pending = Column(Boolean, default=True)
    rejection_reason = Column(Text, nullable=True)
    created_at = Column(DateTime, default=datetime.now)
    updated_at = Column(DateTime, default=datetime.now, onupdate=datetime.now)
    
    # 添加索引
    __table_args__ = (
        Index('idx_pc_uploader_id', 'uploader_id'),
        Index('idx_pc_is_public', 'is_public'),
        Index('idx_pc_is_pending', 'is_pending'),
        Index('idx_pc_star_count', 'star_count'),
        Index('idx_pc_created_at', 'created_at'),
        Index('idx_pc_updated_at', 'updated_at'),
    )
    
    # 关系
    uploader = relationship("User", back_populates="uploaded_persona_cards")
    # 移除star_records关系，因为StarRecord没有正确的外键关系
    # star_records = relationship("StarRecord", back_populates="persona_card")

    def to_dict(self, include_files: bool = True, include_metadata: bool = True):
        """将人设卡对象转换为字典"""
        result = {
            "id": self.id,
            "name": self.name,
            "description": self.description,
            "uploader_id": self.uploader_id,
            "copyright_owner": self.copyright_owner,
            "star_count": self.star_count or 0,
            "base_path": self.base_path,
            "is_public": self.is_public,
            "is_pending": self.is_pending if self.is_pending is not None else True,
            "rejection_reason": self.rejection_reason,
            "created_at": self.created_at if self.created_at else datetime.now(),
            "updated_at": self.updated_at if self.updated_at else datetime.now(),
            # 默认值
            "file_names": [],
            "content": None,
            "tags": [],
            "downloads": self.downloads or 0,
            "download_url": None,
            "preview_url": None,
            "version": None,
            "size": None,
            "author": None,
            "author_id": self.uploader_id,
            "stars": self.star_count or 0
        }
        
        if include_files:
            # 获取文件列表
            try:
                # 通过全局变量访问数据库管理器
                from database_models import sqlite_db_manager
                files = sqlite_db_manager.get_files_by_persona_card_id(self.id)
                result["file_names"] = [f.original_name for f in files]
                result["size"] = sum(f.file_size or 0 for f in files)
                # 构建下载URL
                result["download_url"] = f"/api/persona/{self.id}/download"
            except Exception as e:
                # 如果获取文件失败，使用默认值
                pass
        
        if include_metadata:
            # 从base_path目录下的metadata.json文件读取额外信息（如果存在）
            try:
                metadata_path = os.path.join(self.base_path, "metadata.json")
                if os.path.exists(metadata_path):
                    with open(metadata_path, 'r', encoding='utf-8') as f:
                        metadata = json.load(f)
                        result["content"] = metadata.get("content")
                        result["tags"] = metadata.get("tags", [])
                        result["preview_url"] = metadata.get("preview_url")
                        result["version"] = metadata.get("version")
                        result["author"] = metadata.get("author")
            except Exception:
                # 如果读取失败，使用默认值
                pass
        
        return result


class Message(Base):
    """信箱消息模型"""
    __tablename__ = "messages"
    
    id = Column(String, primary_key=True, default=lambda: str(uuid.uuid4()))
    recipient_id = Column(String, ForeignKey("users.id"), nullable=False)
    sender_id = Column(String, ForeignKey("users.id"), nullable=False)
    title = Column(String, nullable=False)
    content = Column(Text, nullable=False)
<<<<<<< HEAD
    message_type = Column(String, default="direct")  # direct, announcement
    broadcast_scope = Column(String, nullable=True)  # e.g. all_users
=======
    summary = Column(Text, nullable=True)  # 消息简介，可选
    message_type = Column(String, default="direct")  # 直接声明
    broadcast_scope = Column(String, nullable=True)  # 比如所有用户
>>>>>>> a434f38a
    is_read = Column(Boolean, default=False)
    created_at = Column(DateTime, default=datetime.now)
    
    # 添加索引
    __table_args__ = (
        Index('idx_message_recipient_id', 'recipient_id'),
        Index('idx_message_sender_id', 'sender_id'),
        Index('idx_message_is_read', 'is_read'),
        Index('idx_message_created_at', 'created_at'),
        Index('idx_message_recipient_read', 'recipient_id', 'is_read'),
    )
    
    # 关系
    recipient = relationship("User", foreign_keys=[recipient_id], back_populates="received_messages")
    sender = relationship("User", foreign_keys=[sender_id], back_populates="sent_messages")

    def to_dict(self):
        """将消息对象转换为字典"""
        data = {
            "id": self.id,
            "recipient_id": self.recipient_id,
            "sender_id": self.sender_id,
            "title": self.title,
            "content": self.content,
<<<<<<< HEAD
=======
            "summary": self.summary,  # 添加summary字段
>>>>>>> a434f38a
            "message_type": self.message_type or "direct",
            "broadcast_scope": self.broadcast_scope,
            "is_read": self.is_read or False,
            "created_at": self.created_at if self.created_at else datetime.now()
        }
        return data


class StarRecord(Base):
    """Star记录模型"""
    __tablename__ = "star_records"
    
    id = Column(String, primary_key=True, default=lambda: str(uuid.uuid4()))
    user_id = Column(String, ForeignKey("users.id"), nullable=False)
    target_id = Column(String, nullable=False)
    target_type = Column(String, nullable=False)  # "knowledge" 或 "persona"
    created_at = Column(DateTime, default=datetime.now)
    
    # 添加索引
    __table_args__ = (
        Index('idx_star_user_id', 'user_id'),
        Index('idx_star_target_id', 'target_id'),
        Index('idx_star_target_type', 'target_type'),
        Index('idx_star_created_at', 'created_at'),
        Index('idx_star_user_target', 'user_id', 'target_id', 'target_type'),  # 复合索引用于检查用户是否已star某个目标
    )
    
    # 关系
    user = relationship("User", back_populates="star_records")
    # 移除直接关系，因为target_id不是真正的外键
    # knowledge_base = relationship("KnowledgeBase", back_populates="star_records", foreign_keys=[target_id])
    # persona_card = relationship("PersonaCard", back_populates="star_records", foreign_keys=[target_id])

    def to_dict(self):
        """将Star记录对象转换为字典"""
        return {
            "id": self.id,
            "user_id": self.user_id,
            "target_id": self.target_id,
            "target_type": self.target_type,
            "created_at": self.created_at.isoformat() if self.created_at else None
        }

class EmailVerification(Base):
    """邮箱验证码记录模型"""
    __tablename__ = "email_verifications"

    id = Column(String, primary_key=True, default=lambda: str(uuid.uuid4()))
    email = Column(String, nullable=False)
    code = Column(String, nullable=False)
    is_used = Column(Boolean, default=False)
    created_at = Column(DateTime, default=datetime.now)
    expires_at = Column(DateTime, nullable=False)  # 验证码过期时间

    # 添加索引
    __table_args__ = (
        Index('idx_email_verification_email', 'email'),
        Index('idx_email_verification_code', 'code'),
        Index('idx_email_verification_expires', 'expires_at'),
    )

    def to_dict(self):
        """将邮箱验证对象转换为字典"""
        return {
            "id": self.id,
            "email": self.email,
            "code": self.code,
            "is_used": self.is_used,
            "created_at": self.created_at.isoformat() if self.created_at else None,
            "expires_at": self.expires_at.isoformat() if self.expires_at else None
        }


class UploadRecord(Base):
    """上传记录模型 - 用于记录所有上传操作，防止恶意删除"""
    __tablename__ = "upload_records"
    
    id = Column(String, primary_key=True, default=lambda: str(uuid.uuid4()))
    uploader_id = Column(String, ForeignKey("users.id"), nullable=False)
    target_id = Column(String, nullable=False)  # 知识库或人设卡的ID
    target_type = Column(String, nullable=False)  # "knowledge" 或 "persona"
    name = Column(String, nullable=False)  # 知识库或人设卡名称
    description = Column(Text, nullable=True)  # 描述
    status = Column(String, default="pending")  # "pending", "approved", "rejected"
    created_at = Column(DateTime, default=datetime.now)
    updated_at = Column(DateTime, default=datetime.now, onupdate=datetime.now)
    
    # 添加索引
    __table_args__ = (
        Index('idx_upload_record_uploader_id', 'uploader_id'),
        Index('idx_upload_record_target_id', 'target_id'),
        Index('idx_upload_record_target_type', 'target_type'),
        Index('idx_upload_record_status', 'status'),
        Index('idx_upload_record_created_at', 'created_at'),
    )
    
    def to_dict(self):
        """将上传记录对象转换为字典"""
        return {
            "id": self.id,
            "uploader_id": self.uploader_id,
            "target_id": self.target_id,
            "target_type": self.target_type,
            "name": self.name,
            "description": self.description,
            "status": self.status,
            "created_at": self.created_at.isoformat() if self.created_at else None,
            "updated_at": self.updated_at.isoformat() if self.updated_at else None
        }


class SQLiteDatabaseManager:
    """SQLite数据库管理器"""
    
    def __init__(self, db_path: str = "./data/maimnp.db"):
        self.db_path = db_path
        # 确保数据目录存在
        os.makedirs(os.path.dirname(db_path), exist_ok=True)
        
        # 创建数据库引擎
        self.engine = create_engine(f"sqlite:///{db_path}", echo=False, connect_args={"check_same_thread": False})
        
        # 创建会话工厂
        self.SessionLocal = sessionmaker(autocommit=False, autoflush=False, bind=self.engine)
        
        # 创建所有表
        Base.metadata.create_all(bind=self.engine)
        
        # 执行数据库迁移
        self._migrate_database()
    
<<<<<<< HEAD
    def _migrate_database(self):
        """执行数据库迁移，添加缺失的列"""
        try:
            inspector = inspect(self.engine)
            
            # 检查 messages 表是否存在
            if 'messages' in inspector.get_table_names():
                # 获取现有列
                existing_columns = [col['name'] for col in inspector.get_columns('messages')]
                
                # 检查并添加 message_type 列
                if 'message_type' not in existing_columns:
                    with self.engine.begin() as conn:
                        conn.execute(text("ALTER TABLE messages ADD COLUMN message_type VARCHAR DEFAULT 'direct'"))
                    print("已添加 message_type 列到 messages 表")
                
                # 检查并添加 broadcast_scope 列（如果缺失）
                if 'broadcast_scope' not in existing_columns:
                    with self.engine.begin() as conn:
                        conn.execute(text("ALTER TABLE messages ADD COLUMN broadcast_scope VARCHAR"))
                    print("已添加 broadcast_scope 列到 messages 表")
        except Exception as e:
            print(f"数据库迁移失败: {str(e)}")
            # 不抛出异常，允许应用继续运行
=======
    def _add_column_if_not_exists(self, table_name: str, column_name: str, column_definition: str):
        """为表添加列（如果不存在）"""
        try:
            inspector = inspect(self.engine)
            if table_name not in inspector.get_table_names():
                return
            
            existing_columns = [col['name'] for col in inspector.get_columns(table_name)]
            if column_name not in existing_columns:
                with self.engine.begin() as conn:
                    conn.execute(text(f"ALTER TABLE {table_name} ADD COLUMN {column_name} {column_definition}"))
                # 使用日志系统记录迁移操作（静默执行，不输出到控制台）
        except Exception:
            # 数据库迁移失败时静默处理，不输出到控制台（避免启动时干扰）
            # 不抛出异常，允许应用继续运行
            pass

    def _migrate_database(self):
        """执行数据库迁移，添加缺失的列"""
        # 迁移配置：表名 -> [(列名, 列定义), ...]
        migrations = [
            ('messages', [
                ('message_type', "VARCHAR DEFAULT 'direct'"),
                ('broadcast_scope', 'VARCHAR'),
                ('summary', 'TEXT'),
            ]),
            ('knowledge_bases', [
                ('downloads', 'INTEGER DEFAULT 0'),
            ]),
            ('persona_cards', [
                ('downloads', 'INTEGER DEFAULT 0'),
            ]),
            ('users', [
                ('failed_login_attempts', 'INTEGER DEFAULT 0'),
                ('locked_until', 'DATETIME'),
                ('last_failed_login', 'DATETIME'),
                ('avatar_path', 'VARCHAR'),
                ('avatar_updated_at', 'DATETIME'),
                ('password_version', 'INTEGER DEFAULT 0'),
            ]),
        ]
        
        # 执行所有迁移
        for table_name, columns in migrations:
            for column_name, column_definition in columns:
                self._add_column_if_not_exists(table_name, column_name, column_definition)
>>>>>>> a434f38a
    
    def get_session(self):
        """获取数据库会话"""
        return self.SessionLocal()
    
    # 知识库相关方法
    def get_all_knowledge_bases(self):
        """获取所有知识库"""
        with self.get_session() as session:
            return session.query(KnowledgeBase).all()
    
    def get_knowledge_base_by_id(self, kb_id: str):
        """根据ID获取知识库"""
        with self.get_session() as session:
            return session.query(KnowledgeBase).filter(KnowledgeBase.id == kb_id).first()
    
    def get_pending_knowledge_bases(self, page: int = 1, page_size: int = 10, name: str = None, uploader_id: str = None, sort_by: str = "created_at", sort_order: str = "desc"):
        """获取所有待审核的知识库，支持分页、搜索、按上传者筛选和排序，返回(items, total)元组"""
        with self.get_session() as session:
<<<<<<< HEAD
<<<<<<< Updated upstream
<<<<<<< Updated upstream
            return session.query(KnowledgeBase).filter(KnowledgeBase.is_pending == True).all()
=======
=======
>>>>>>> Stashed changes
            # 使用 == True 查询待审核的知识库（SQLAlchemy 的 Boolean 类型应使用 Python 的 True/False）
=======
>>>>>>> a434f38a
            query = session.query(KnowledgeBase).filter(KnowledgeBase.is_pending == True)
            
            # 按名称搜索
            if name:
                query = query.filter(KnowledgeBase.name.contains(name))
            
            # 按上传者ID筛选
            if uploader_id:
                query = query.filter(KnowledgeBase.uploader_id == uploader_id)
            
            # 排序
            if sort_by == "star_count":
                order_column = KnowledgeBase.star_count
            elif sort_by == "updated_at":
                order_column = KnowledgeBase.updated_at
            else:
                order_column = KnowledgeBase.created_at
                
            if sort_order == "asc":
                query = query.order_by(order_column.asc())
            else:
                query = query.order_by(order_column.desc())
            
            # 在应用分页前计算总数
            total = query.count()
            
            # 分页
            offset = (page - 1) * page_size
            items = query.offset(offset).limit(page_size).all()
            
            return items, total
<<<<<<< HEAD
>>>>>>> Stashed changes
=======
>>>>>>> a434f38a
    
    def get_public_knowledge_bases(self, page: int = 1, page_size: int = 10, name: str = None, uploader_id: str = None, sort_by: str = "created_at", sort_order: str = "desc"):
        """获取所有公开的知识库，支持分页、搜索、按上传者筛选和排序，返回(items, total)元组"""
        with self.get_session() as session:
<<<<<<< HEAD
<<<<<<< Updated upstream
<<<<<<< Updated upstream
            return session.query(KnowledgeBase).filter(KnowledgeBase.is_public == True).all()
=======
=======
>>>>>>> Stashed changes
            query = session.query(KnowledgeBase).filter(
                KnowledgeBase.is_public == True,
                KnowledgeBase.is_pending == False  # 只显示已审核通过的内容
            )
=======
            query = session.query(KnowledgeBase).filter(KnowledgeBase.is_public == True)
>>>>>>> a434f38a
            
            # 按名称搜索
            if name:
                query = query.filter(KnowledgeBase.name.contains(name))
            
            # 按上传者ID筛选
            if uploader_id:
                query = query.filter(KnowledgeBase.uploader_id == uploader_id)
            
            # 排序
            if sort_by == "star_count":
                order_column = KnowledgeBase.star_count
            elif sort_by == "updated_at":
                order_column = KnowledgeBase.updated_at
            else:
                order_column = KnowledgeBase.created_at
                
            if sort_order == "asc":
                query = query.order_by(order_column.asc())
            else:
                query = query.order_by(order_column.desc())
            
            # 在应用分页前计算总数
            total = query.count()
            
            # 分页
            offset = (page - 1) * page_size
            items = query.offset(offset).limit(page_size).all()
            
            return items, total
<<<<<<< HEAD
>>>>>>> Stashed changes
=======
>>>>>>> a434f38a
    
    def get_knowledge_bases_by_uploader(self, uploader_id: str):
        """根据上传者ID获取知识库"""
        with self.get_session() as session:
            return session.query(KnowledgeBase).filter(KnowledgeBase.uploader_id == uploader_id).all()
    
    def save_knowledge_base(self, kb_data: dict) -> KnowledgeBase:
        """保存知识库并返回保存后的对象"""
        try:
            with self.get_session() as session:
                kb_id = kb_data.get("id")
                kb = None
                if kb_id:
                    kb = session.query(KnowledgeBase).filter(KnowledgeBase.id == kb_id).first()
                
                if kb:
                    # 更新现有记录
                    for key, value in kb_data.items():
                        if hasattr(kb, key):
                            setattr(kb, key, value)
                    kb.updated_at = datetime.now()
                else:
                    if not kb_data.get("metadata_path"):
                        kb_data["metadata_path"] = "default_metadata_path"  # 设置默认值
                    # 创建新记录
                    kb = KnowledgeBase(**kb_data)
                    # 确保file_paths是字符串格式
                    session.add(kb)
                
                session.commit()
                session.refresh(kb)  # 刷新对象以获取数据库生成的值
                return kb
        except Exception as e:
            print(f"保存知识库失败: {str(e)}")
            return None
    
    def delete_knowledge_base(self, kb_id: str) -> bool:
        """删除知识库"""
        try:
            with self.get_session() as session:
                kb = session.query(KnowledgeBase).filter(KnowledgeBase.id == kb_id).first()
                if kb:
                    session.delete(kb)
                # 同时删除相关的文件记录
                session.query(KnowledgeBaseFile).filter(KnowledgeBaseFile.knowledge_base_id == kb_id).delete()
                session.commit()
                return True
        except Exception as e:
            print(f"删除知识库失败: {str(e)}")
            return False
    
    # KnowledgeBaseFile 相关方法
    def get_files_by_knowledge_base_id(self, knowledge_base_id: str):
        """根据知识库ID获取所有文件"""
        with self.get_session() as session:
            return session.query(KnowledgeBaseFile).filter(KnowledgeBaseFile.knowledge_base_id == knowledge_base_id).all()
    
    def get_knowledge_base_file_by_id(self, file_id: str):
        """根据文件ID获取知识库文件"""
        with self.get_session() as session:
            return session.query(KnowledgeBaseFile).filter(KnowledgeBaseFile.id == file_id).first()
    
    def save_knowledge_base_file(self, file_data: dict) -> KnowledgeBaseFile:
        """保存知识库文件并返回保存后的对象"""
        try:
            with self.get_session() as session:
                file_id = file_data.get("id")
                kb_file = None
                if file_id:
                    kb_file = session.query(KnowledgeBaseFile).filter(KnowledgeBaseFile.id == file_id).first()
                
                if kb_file:
                    # 更新现有记录
                    for key, value in file_data.items():
                        if hasattr(kb_file, key):
                            setattr(kb_file, key, value)
                    kb_file.updated_at = datetime.now()
                else:
                    # 创建新记录
                    kb_file = KnowledgeBaseFile(**file_data)
                    session.add(kb_file)
                
                session.commit()
                session.refresh(kb_file)
                return kb_file
        except Exception as e:
            print(f"保存知识库文件失败: {str(e)}")
            return None
    
    def delete_knowledge_base_file(self, file_id: str) -> bool:
        """删除知识库文件"""
        try:
            with self.get_session() as session:
                kb_file = session.query(KnowledgeBaseFile).filter(KnowledgeBaseFile.id == file_id).first()
                if kb_file:
                    session.delete(kb_file)
                    session.commit()
                return True
        except Exception as e:
            print(f"删除知识库文件失败: {str(e)}")
            return False
    
    def delete_files_by_knowledge_base_id(self, knowledge_base_id: str) -> bool:
        """根据知识库ID删除所有相关文件"""
        try:
            with self.get_session() as session:
                session.query(KnowledgeBaseFile).filter(KnowledgeBaseFile.knowledge_base_id == knowledge_base_id).delete()
                session.commit()
                return True
        except Exception as e:
            print(f"删除知识库文件失败: {str(e)}")
            return False
    
    # 人设卡相关方法
    def get_all_persona_cards(self):
        """获取所有人设卡"""
        with self.get_session() as session:
            return session.query(PersonaCard).all()
    
    def get_persona_card_by_id(self, pc_id: str):
        """根据ID获取人设卡"""
        with self.get_session() as session:
            return session.query(PersonaCard).filter(PersonaCard.id == pc_id).first()
    
    def get_pending_persona_cards(self, page: int = 1, page_size: int = 10, name: str = None, uploader_id: str = None, sort_by: str = "created_at", sort_order: str = "desc"):
        """获取所有待审核的人设卡，支持分页、搜索、按上传者筛选和排序，返回(items, total)元组"""
        with self.get_session() as session:
<<<<<<< HEAD
<<<<<<< Updated upstream
<<<<<<< Updated upstream
            return session.query(PersonaCard).filter(PersonaCard.is_pending == True).all()
=======
=======
>>>>>>> Stashed changes
            # 使用 == True 查询待审核的人设卡（SQLAlchemy 的 Boolean 类型应使用 Python 的 True/False）
=======
>>>>>>> a434f38a
            query = session.query(PersonaCard).filter(PersonaCard.is_pending == True)
            
            # 按名称搜索
            if name:
                query = query.filter(PersonaCard.name.contains(name))
            
            # 按上传者ID筛选
            if uploader_id:
                query = query.filter(PersonaCard.uploader_id == uploader_id)
            
            # 排序
            if sort_by == "star_count":
                order_column = PersonaCard.star_count
            elif sort_by == "updated_at":
                order_column = PersonaCard.updated_at
            else:
                order_column = PersonaCard.created_at
                
            if sort_order == "asc":
                query = query.order_by(order_column.asc())
            else:
                query = query.order_by(order_column.desc())
            
            # 在应用分页前计算总数
            total = query.count()
            
            # 分页
            offset = (page - 1) * page_size
            items = query.offset(offset).limit(page_size).all()
            
            return items, total
<<<<<<< HEAD
>>>>>>> Stashed changes
=======
>>>>>>> a434f38a
    
    def get_public_persona_cards(self, page: int = 1, page_size: int = 19, name: str = None, uploader_id: str = None, sort_by: str = "created_at", sort_order: str = "desc"):
        """获取所有公开的人设卡，支持分页、搜索、按上传者筛选和排序，返回(items, total)元组"""
        with self.get_session() as session:
<<<<<<< HEAD
<<<<<<< Updated upstream
<<<<<<< Updated upstream
            return session.query(PersonaCard).filter(PersonaCard.is_public == True).all()
=======
=======
>>>>>>> Stashed changes
            query = session.query(PersonaCard).filter(
                PersonaCard.is_public == True,
                PersonaCard.is_pending == False  # 只显示已审核通过的内容
            )
=======
            query = session.query(PersonaCard).filter(PersonaCard.is_public == True)
>>>>>>> a434f38a
            
            # 按名称搜索
            if name:
                query = query.filter(PersonaCard.name.contains(name))
            
            # 按上传者ID筛选
            if uploader_id:
                query = query.filter(PersonaCard.uploader_id == uploader_id)
            
            # 排序
            if sort_by == "star_count":
                order_column = PersonaCard.star_count
            elif sort_by == "updated_at":
                order_column = PersonaCard.updated_at
            else:
                order_column = PersonaCard.created_at
                
            if sort_order == "asc":
                query = query.order_by(order_column.asc())
            else:
                query = query.order_by(order_column.desc())
            
            # 在应用分页前计算总数
            total = query.count()
            
            # 分页
            offset = (page - 1) * page_size
            items = query.offset(offset).limit(page_size).all()
            
            return items, total
<<<<<<< HEAD
>>>>>>> Stashed changes
=======
>>>>>>> a434f38a
    
    def get_persona_cards_by_uploader(self, uploader_id: str):
        """根据上传者ID获取人设卡"""
        with self.get_session() as session:
            return session.query(PersonaCard).filter(PersonaCard.uploader_id == uploader_id).all()
    
    def save_persona_card(self, pc_data: dict) -> PersonaCard:
        """保存人设卡并返回保存后的对象"""
        try:
            with self.get_session() as session:
                pc_id = pc_data.get("id")
                pc = session.query(PersonaCard).filter(PersonaCard.id == pc_id).first()
                
                if pc:
                    # 更新现有记录
                    for key, value in pc_data.items():
                        if hasattr(pc, key):
                            setattr(pc, key, value)
                    pc.updated_at = datetime.now()
                else:
                    # 创建新记录
                    pc = PersonaCard(**pc_data)
                    session.add(pc)
                
                session.commit()
                session.refresh(pc)  # 刷新对象以获取数据库生成的值
                return pc
        except Exception as e:
            print(f"保存人设卡失败: {str(e)}")
            return None
    
    def delete_persona_card(self, pc_id: str) -> bool:
        """删除人设卡"""
        try:
            with self.get_session() as session:
                pc = session.query(PersonaCard).filter(PersonaCard.id == pc_id).first()
                if pc:
                    session.delete(pc)
                    session.commit()
                return True
        except Exception as e:
            print(f"删除人设卡失败: {str(e)}")
            return False
    
    # 消息相关方法
    def get_all_messages(self):
        """获取所有消息"""
        with self.get_session() as session:
            return session.query(Message).all()
    
    def get_message_by_id(self, message_id: str):
        """根据ID获取消息"""
        with self.get_session() as session:
            return session.query(Message).filter(Message.id == message_id).first()
    
    def get_messages_by_recipient(self, recipient_id: str):
        """根据接收者ID获取消息"""
        with self.get_session() as session:
            return session.query(Message).filter(Message.recipient_id == recipient_id).all()
    
    def create_message(
        self,
        sender_id: str,
        recipient_id: str,
        title: str,
        content: str,
        message_type: str = "direct",
<<<<<<< HEAD
        broadcast_scope: Optional[str] = None
=======
        broadcast_scope: Optional[str] = None,
        summary: Optional[str] = None
>>>>>>> a434f38a
    ):
        """创建消息"""
        try:
            with self.get_session() as session:
                message = Message(
                    sender_id=sender_id,
                    recipient_id=recipient_id,
                    title=title or "新消息",
                    content=content,
<<<<<<< HEAD
=======
                    summary=summary,
>>>>>>> a434f38a
                    message_type=message_type or "direct",
                    broadcast_scope=broadcast_scope
                )
                session.add(message)
                session.commit()
                session.refresh(message)
                return message
        except Exception as e:
            print(f"创建消息失败: {str(e)}")
            return None

    def bulk_create_messages(self, messages: List[dict]) -> List[Message]:
        """批量创建消息"""
        if not messages:
            return []
        session = None
        try:
            with self.get_session() as session:
<<<<<<< HEAD
                message_models = [Message(**msg) for msg in messages]
=======
                # 为同一批消息使用同一个时间戳，确保统计查询时能正确匹配
                from datetime import datetime
                common_timestamp = datetime.now()
                
                # 为每个消息设置相同的 created_at 时间戳
                message_models = []
                for msg in messages:
                    msg_copy = msg.copy()
                    msg_copy['created_at'] = common_timestamp
                    message_models.append(Message(**msg_copy))
                
>>>>>>> a434f38a
                session.add_all(message_models)
                session.commit()
                for msg in message_models:
                    session.refresh(msg)
                return message_models
        except Exception as e:
            # 回滚事务（如果session存在）
            if session:
                try:
                    session.rollback()
                except:
                    pass
            # 重新抛出异常，让调用者知道具体错误
            raise Exception(f"批量创建消息失败: {str(e)}")
    
    def get_conversation_messages(self, user_id: str, other_user_id: str, limit: int = 50, offset: int = 0):
        """获取与特定用户的对话消息"""
        with self.get_session() as session:
            return session.query(Message).filter(
                or_(
                    and_(Message.sender_id == user_id, Message.recipient_id == other_user_id),
                    and_(Message.sender_id == other_user_id, Message.recipient_id == user_id)
                )
            ).order_by(Message.created_at.desc()).offset(offset).limit(limit).all()
    
    def get_user_messages(self, user_id: str, limit: int = 50, offset: int = 0):
        """获取用户收到的消息（仅接收者）"""
        with self.get_session() as session:
            return session.query(Message).filter(
<<<<<<< HEAD
                or_(Message.sender_id == user_id, Message.recipient_id == user_id)
            ).order_by(Message.created_at.desc()).offset(offset).limit(limit).all()
    
=======
                Message.recipient_id == user_id
            ).order_by(Message.created_at.desc()).offset(offset).limit(limit).all()
    
    def get_broadcast_messages(self, limit: int = 50, offset: int = 0):
        """获取所有广播消息（按发送者分组，返回每个广播的唯一消息）"""
        with self.get_session() as session:
            # 获取所有广播消息
            messages = session.query(Message).filter(
                Message.message_type == "announcement",
                Message.broadcast_scope == "all_users"
            ).order_by(Message.created_at.desc()).offset(offset).limit(limit * 10).all()  # 获取更多以便去重
            
            # 去重：相同sender_id、title、content、created_at的消息只保留一条
            seen = set()
            unique_messages = []
            for msg in messages:
                # 使用created_at的秒级精度作为key的一部分（因为同一广播的所有消息创建时间相同）
                created_at_key = msg.created_at.strftime("%Y-%m-%d %H:%M:%S") if msg.created_at else ""
                key = (msg.sender_id, msg.title, msg.content, created_at_key)
                if key not in seen:
                    seen.add(key)
                    unique_messages.append(msg)
                    if len(unique_messages) >= limit:
                        break
            
            return unique_messages
    
    def get_broadcast_message_stats(self, message_id: str = None, sender_id: str = None, title: str = None):
        """获取广播消息统计信息（发送数量、已读数量等）"""
        with self.get_session() as session:
            query = session.query(Message).filter(
                Message.message_type == "announcement",
                Message.broadcast_scope == "all_users"
            )
            
            # 如果提供了message_id，查找相同广播的所有消息
            if message_id:
                # 先找到这条消息
                msg = session.query(Message).filter(Message.id == message_id).first()
                if msg:
                    # 使用 sender_id、title、content 来唯一标识一个广播批次
                    # created_at 作为辅助条件，使用时间范围匹配（同一秒内）以应对可能的精度问题
                    # 注意：由于批量创建时已使用同一时间戳，理论上 created_at 应该完全相同
                    # 但使用时间范围匹配可以应对 SQLite 存储精度丢失等边缘情况
                    from datetime import timedelta
                    if msg.created_at:
                        # 使用时间范围：同一秒内的消息（确保匹配到所有同一批的消息）
                        # 由于批量创建时使用同一时间戳，同一批消息的 created_at 应该完全相同
                        # 但为了安全，使用时间范围匹配（同一秒内）
                        time_start = msg.created_at.replace(microsecond=0)
                        time_end = time_start + timedelta(seconds=1)
                        query = query.filter(
                            Message.sender_id == msg.sender_id,
                            Message.title == msg.title,
                            Message.content == msg.content,
                            Message.created_at >= time_start,
                            Message.created_at < time_end
                        )
                    else:
                        # 如果没有 created_at，只使用前三个条件
                        query = query.filter(
                            Message.sender_id == msg.sender_id,
                            Message.title == msg.title,
                            Message.content == msg.content
                        )
            elif sender_id and title:
                # 根据发送者和标题查找（不推荐，可能匹配到多个批次）
                query = query.filter(
                    Message.sender_id == sender_id,
                    Message.title == title
                )
            
            messages = query.all()
            total_count = len(messages)
            read_count = sum(1 for msg in messages if msg.is_read)
            
            return {
                "total_count": total_count,
                "read_count": read_count,
                "unread_count": total_count - read_count,
                "read_rate": (read_count / total_count * 100) if total_count > 0 else 0
            }
    
>>>>>>> a434f38a
    def save_message(self, message_data) -> bool:
        """保存单条消息，支持dict或Message对象"""
        try:
            with self.get_session() as session:
                if isinstance(message_data, Message):
                    session.add(message_data)
                elif isinstance(message_data, dict):
                    session.add(Message(**message_data))
                else:
                    raise ValueError("message_data必须是dict或Message实例")
                session.commit()
                return True
        except Exception as e:
            print(f"保存消息失败: {str(e)}")
            return False
    
    def mark_message_read(self, message_id: str, user_id: str) -> bool:
        """标记消息为已读"""
        try:
            with self.get_session() as session:
                message = session.query(Message).filter(Message.id == message_id).first()
                if message and message.recipient_id == user_id:
                    message.is_read = True
                    session.commit()
                    return True
                return False
        except Exception as e:
            print(f"标记消息已读失败: {str(e)}")
            return False
    
    def mark_message_as_read(self, message_id: str) -> bool:
        """标记消息为已读（兼容旧方法）"""
        try:
            with self.get_session() as session:
                message = session.query(Message).filter(Message.id == message_id).first()
                if message:
                    message.is_read = True
                    session.commit()
                return True
        except Exception as e:
            print(f"标记消息已读失败: {str(e)}")
            return False
    
    def delete_message(self, message_id: str, user_id: str) -> bool:
        """删除消息（仅接收者可以删除）"""
        try:
            with self.get_session() as session:
                message = session.query(Message).filter(Message.id == message_id).first()
                if message and message.recipient_id == user_id:
                    session.delete(message)
                    session.commit()
                    return True
                return False
        except Exception as e:
            print(f"删除消息失败: {str(e)}")
            return False
    
    def delete_messages(self, message_ids: List[str], user_id: str) -> int:
        """批量删除消息（仅接收者可以删除）"""
        try:
            deleted_count = 0
            with self.get_session() as session:
                messages = session.query(Message).filter(
                    Message.id.in_(message_ids),
                    Message.recipient_id == user_id
                ).all()
                for message in messages:
                    session.delete(message)
                    deleted_count += 1
                session.commit()
                return deleted_count
        except Exception as e:
            print(f"批量删除消息失败: {str(e)}")
            return 0
    
    def delete_broadcast_messages(self, message_id: str, user_id: str) -> int:
        """批量删除公告消息（发送者可以删除所有相关消息）"""
        try:
            with self.get_session() as session:
                # 先找到这条消息
                message = session.query(Message).filter(Message.id == message_id).first()
                if not message:
                    return 0
                
                # 验证权限：只有发送者可以删除公告
                sender_id = str(message.sender_id) if message.sender_id else ""
                user_id_str = str(user_id) if user_id else ""
                
                if sender_id != user_id_str:
                    return 0
                
                # 如果是公告类型，删除所有相关的消息
                if message.message_type == "announcement" and message.broadcast_scope == "all_users":
                    # 查找所有相同广播的消息（相同sender_id、title、content、created_at）
                    created_at_key = message.created_at.strftime("%Y-%m-%d %H:%M:%S") if message.created_at else ""
                    related_messages = session.query(Message).filter(
                        Message.message_type == "announcement",
                        Message.broadcast_scope == "all_users",
                        Message.sender_id == message.sender_id,
                        Message.title == message.title,
                        Message.content == message.content
                    ).all()
                    
                    # 进一步过滤：只删除相同时间（秒级精度）的消息
                    deleted_count = 0
                    for msg in related_messages:
                        msg_created_at_key = msg.created_at.strftime("%Y-%m-%d %H:%M:%S") if msg.created_at else ""
                        if msg_created_at_key == created_at_key:
                            session.delete(msg)
                            deleted_count += 1
                    
                    session.commit()
                    return deleted_count
                else:
                    # 非公告消息，只删除单条
                    session.delete(message)
                    session.commit()
                    return 1
        except Exception as e:
            print(f"批量删除公告消息失败: {str(e)}")
            return 0
    
    def update_broadcast_messages(self, message_id: str, user_id: str, title: str = None, content: str = None, summary: str = None) -> int:
        """批量更新公告消息（发送者可以更新所有相关消息）"""
        try:
            with self.get_session() as session:
                # 先找到这条消息
                message = session.query(Message).filter(Message.id == message_id).first()
                if not message:
                    return 0
                
                # 验证权限：只有发送者可以更新公告
                sender_id = str(message.sender_id) if message.sender_id else ""
                user_id_str = str(user_id) if user_id else ""
                
                if sender_id != user_id_str:
                    return 0
                
                # 如果没有提供更新内容，返回0
                if not title and not content and summary is None:
                    return 0
                
                # 如果是公告类型，更新所有相关的消息
                if message.message_type == "announcement" and message.broadcast_scope == "all_users":
                    # 查找所有相同广播的消息（相同sender_id、title、content、created_at）
                    created_at_key = message.created_at.strftime("%Y-%m-%d %H:%M:%S") if message.created_at else ""
                    related_messages = session.query(Message).filter(
                        Message.message_type == "announcement",
                        Message.broadcast_scope == "all_users",
                        Message.sender_id == message.sender_id,
                        Message.title == message.title,
                        Message.content == message.content
                    ).all()
                    
                    # 进一步过滤：只更新相同时间（秒级精度）的消息
                    updated_count = 0
                    for msg in related_messages:
                        msg_created_at_key = msg.created_at.strftime("%Y-%m-%d %H:%M:%S") if msg.created_at else ""
                        if msg_created_at_key == created_at_key:
                            if title:
                                msg.title = title
                            if content:
                                msg.content = content
                            if summary is not None:  # 允许设置为空字符串
                                msg.summary = summary
                            updated_count += 1
                    
                    session.commit()
                    return updated_count
                else:
                    # 非公告消息，只更新单条
                    if title:
                        message.title = title
                    if content:
                        message.content = content
                    session.commit()
                    return 1
        except Exception as e:
            print(f"批量更新公告消息失败: {str(e)}")
            return 0
    
    # Star记录相关方法
    def get_all_stars(self):
        """获取所有Star记录"""
        with self.get_session() as session:
            return session.query(StarRecord).all()
    
    def get_stars_by_user(self, user_id: str):
        """根据用户ID获取Star记录"""
        with self.get_session() as session:
            return session.query(StarRecord).filter(StarRecord.user_id == user_id).all()
    
    def is_starred(self, user_id: str, target_id: str, target_type: str) -> bool:
        """检查用户是否已star某个目标"""
        with self.get_session() as session:
            star = session.query(StarRecord).filter(
                and_(
                StarRecord.user_id == user_id,
                StarRecord.target_id == target_id,
                StarRecord.target_type == target_type
                )
            ).first()
            return star is not None
    
    def add_star(self, user_id: str, target_id: str, target_type: str) -> bool:
        """添加Star记录"""
        try:
            with self.get_session() as session:
                # 检查是否已经star过
                existing_star = session.query(StarRecord).filter(
                    StarRecord.user_id == user_id,
                    StarRecord.target_id == target_id,
                    StarRecord.target_type == target_type
                ).first()
                
                if existing_star:
                    return False  # 已经star过了
                
                # 添加新star记录
                star = StarRecord(
                    user_id=user_id,
                    target_id=target_id,
                    target_type=target_type
                )
                session.add(star)
                
                # 更新目标的star数量
                if target_type == "knowledge":
                    kb = session.query(KnowledgeBase).filter(KnowledgeBase.id == target_id).first()
                    if kb:
                        kb.star_count += 1
                elif target_type == "persona":
                    pc = session.query(PersonaCard).filter(PersonaCard.id == target_id).first()
                    if pc:
                        pc.star_count += 1
                
                session.commit()
                return True
        except Exception as e:
            print(f"添加Star记录失败: {str(e)}")
            return False
    
    def remove_star(self, user_id: str, target_id: str, target_type: str) -> bool:
        """移除Star记录"""
        try:
            with self.get_session() as session:
                # 查找并删除star记录
                star = session.query(StarRecord).filter(
                    StarRecord.user_id == user_id,
                    StarRecord.target_id == target_id,
                    StarRecord.target_type == target_type
                ).first()
                
                if star:
                    session.delete(star)
                    
                    # 更新目标的star数量
                    if target_type == "knowledge":
                        kb = session.query(KnowledgeBase).filter(KnowledgeBase.id == target_id).first()
                        if kb and kb.star_count > 0:
                            kb.star_count -= 1
                    elif target_type == "persona":
                        pc = session.query(PersonaCard).filter(PersonaCard.id == target_id).first()
                        if pc and pc.star_count > 0:
                            pc.star_count -= 1
                
                session.commit()
                return True
        except Exception as e:
            print(f"移除Star记录失败: {str(e)}")
            return False

    # 人设卡相关方法
    def get_persona_cards_by_user_id(self, user_id: str):
        """根据用户ID获取所有人设卡"""
        with self.get_session() as session:
            return session.query(PersonaCard).filter(PersonaCard.uploader_id == user_id).all()

    # 人设卡文件相关方法
    def get_persona_card_files_by_persona_card_id(self, persona_card_id: str):
        """根据人设卡ID获取所有相关文件"""
        with self.get_session() as session:
            return session.query(PersonaCardFile).filter(PersonaCardFile.persona_card_id == persona_card_id).all()
    
    def get_persona_card_file_by_id(self, file_id: str):
        """根据文件ID获取人设卡文件"""
        with self.get_session() as session:
            return session.query(PersonaCardFile).filter(PersonaCardFile.id == file_id).first()
    
    def save_persona_card_file(self, file_data: dict) -> PersonaCardFile:
        """保存人设卡文件并返回保存后的对象"""
        try:
            with self.get_session() as session:
                file_id = file_data.get("id")
                pc_file = None
                if file_id:
                    pc_file = session.query(PersonaCardFile).filter(PersonaCardFile.id == file_id).first()
                
                if pc_file:
                    # 更新现有记录
                    for key, value in file_data.items():
                        if hasattr(pc_file, key):
                            setattr(pc_file, key, value)
                    pc_file.updated_at = datetime.now()
                else:
                    # 创建新记录
                    pc_file = PersonaCardFile(**file_data)
                    session.add(pc_file)
                
                session.commit()
                session.refresh(pc_file)
                return pc_file
        except Exception as e:
            print(f"保存人设卡文件失败: {str(e)}")
            # 打印更详细的错误信息
            import traceback
            traceback.print_exc()
            return None

    def get_files_by_persona_card_id(self, persona_card_id: str):
        """根据人设卡ID获取所有相关文件"""
        with self.get_session() as session:
            return session.query(PersonaCardFile).filter(PersonaCardFile.persona_card_id == persona_card_id).all()
    
    def delete_persona_card_file(self, file_id: str) -> bool:
        """删除人设卡文件"""
        try:
            with self.get_session() as session:
                pc_file = session.query(PersonaCardFile).filter(PersonaCardFile.id == file_id).first()
                if pc_file:
                    session.delete(pc_file)
                    session.commit()
                return True
        except Exception as e:
            print(f"删除人设卡文件失败: {str(e)}")
            return False
    
    def delete_files_by_persona_card_id(self, persona_card_id: str) -> bool:
        """根据人设卡ID删除所有相关文件"""
        try:
            with self.get_session() as session:
                session.query(PersonaCardFile).filter(PersonaCardFile.persona_card_id == persona_card_id).delete()
                session.commit()
                return True
        except Exception as e:
            print(f"删除人设卡文件失败: {str(e)}")
            return False
    
    # 用户相关方法
    def get_user_by_username(self, username: str):
        """根据用户名获取用户"""
        with self.get_session() as session:
            return session.query(User).filter(User.username == username).first()
    
    def get_user_by_email(self, email: str):
        """根据邮箱获取用户"""
        with self.get_session() as session:
            # 统一转换为小写进行查询
            email_lower = email.lower()
            return session.query(User).filter(User.email == email_lower).first()

    def get_user_by_id(self, user_id: str):
        """根据ID获取用户"""
        with self.get_session() as session:
            return session.query(User).filter(User.id == user_id).first()
    
    def save_user(self, user_data: dict) -> bool:
        """保存用户"""
        try:
            with self.get_session() as session:
<<<<<<< HEAD
<<<<<<< Updated upstream
=======
=======
>>>>>>> a434f38a
                # 统一将邮箱转换为小写
                if "email" in user_data and user_data["email"]:
                    user_data["email"] = user_data["email"].lower()
                
<<<<<<< HEAD
                # 处理 DateTime 字段：如果传入的是字符串，转换为 datetime 对象
                datetime_fields = ["created_at", "avatar_updated_at"]
                for field in datetime_fields:
                    if field in user_data:
                        value = user_data[field]
                        # 如果是字符串，转换为 datetime 对象
                        if isinstance(value, str):
                            try:
                                # 尝试解析 ISO 格式字符串（处理带Z和不带Z的情况）
                                if value.endswith('Z'):
                                    value = value[:-1] + '+00:00'
                                user_data[field] = datetime.fromisoformat(value)
                            except (ValueError, AttributeError):
                                # 如果解析失败，尝试其他格式
                                try:
                                    user_data[field] = datetime.strptime(value, "%Y-%m-%dT%H:%M:%S.%f")
                                except ValueError:
                                    try:
                                        user_data[field] = datetime.strptime(value, "%Y-%m-%dT%H:%M:%S")
                                    except ValueError:
                                        # 如果还是失败，使用当前时间
                                        user_data[field] = datetime.now()
                        # 如果已经是 datetime 对象，保持不变
                        elif isinstance(value, datetime):
                            pass
                        # 如果是 None，保持 None（允许清空字段）
                        elif value is None:
                            pass
                        else:
                            # 其他类型，使用当前时间
                            user_data[field] = datetime.now()
                
<<<<<<< Updated upstream
>>>>>>> Stashed changes
=======
>>>>>>> Stashed changes
=======
>>>>>>> a434f38a
                user_id = user_data.get("id")
                user = session.query(User).filter(User.id == user_id).first()
                
                if user:
                    # 更新现有记录
                    for key, value in user_data.items():
                        if hasattr(user, key):
                            setattr(user, key, value)
                else:
                    # 创建新记录
                    user = User(**user_data)
                    session.add(user)
                
                session.commit()
                return True
        except Exception as e:
            print(f"保存用户失败: {str(e)}")
            return False
    
    def get_all_users(self):
        """获取所有用户"""
        with self.get_session() as session:
            return session.query(User).all()

    def get_users_by_ids(self, user_ids: List[str]):
        """根据ID列表批量获取用户"""
        if not user_ids:
            return []
        with self.get_session() as session:
            return session.query(User).filter(User.id.in_(user_ids)).all()

    def check_user_register_legality(self, username: str, email: str) -> str:
        """检查用户注册合法性"""
        try:
            with self.get_session() as session:
                # 检查用户名是否已存在
                user = session.query(User).filter(User.username == username).first()
                if user:
                    return "用户名已存在"
                # 检查邮箱是否已被注册（统一转换为小写进行查询）
                email_lower = email.lower()
                user = session.query(User).filter(User.email == email_lower).first()
                if user:
                    return "该邮箱已被注册"
                return "ok"
        except Exception as e:
            print(f"检查用户注册合法性失败: {str(e)}")
            return "系统错误"

    def verify_email_code(self, email: str, code: str) -> bool:
        """验证邮箱验证码是否有效（未使用且未过期）"""
        try:
            with self.get_session() as session:
                # 统一转换为小写进行查询
                email_lower = email.lower()
                record = session.query(EmailVerification).filter(
                    EmailVerification.email == email_lower,
                    EmailVerification.code == code,
                    EmailVerification.is_used == False,
                    EmailVerification.expires_at > datetime.now()
                ).first()
                if record:
                    record.is_used = True  # 标记为已使用
                    session.commit()
                    return True
                return False
        except Exception as e:
            print(f"验证邮箱验证码失败: {str(e)}")
            return False

    def check_email_rate_limit(self, email: str) -> bool:
        """检查同一邮箱1小时内是否超过5次请求"""
        from datetime import datetime, timedelta
        now = datetime.now()
        one_hour_ago = now - timedelta(hours=1)

        with self.get_session() as session:
            # 统一转换为小写进行查询
            email_lower = email.lower()
            record = session.query(EmailVerification).filter(
                EmailVerification.email == email_lower,
                EmailVerification.created_at > one_hour_ago
            ).count()
            if record >= 5:
                return False
            return True

    def update_user_password(self, email: str, new_password: str) -> bool:
        """通过邮箱更新用户密码"""
        try:
            from passlib.context import CryptContext
            pwd_context = CryptContext(schemes=["bcrypt"], deprecated="auto")
            
            with self.get_session() as session:
                # 统一转换为小写进行查询
                email_lower = email.lower()
                user = session.query(User).filter(User.email == email_lower).first()
                if not user:
                    return False
                
                # 确保密码不超过72字节（bcrypt限制）
                new_password = new_password[:72]
                user.hashed_password = pwd_context.hash(new_password)
                session.commit()
                return True
        except Exception as e:
            print(f"更新用户密码失败: {str(e)}")
            return False

    def save_verification_code(self, email: str, code: str):
        """保存邮箱验证码"""
        try:
            with self.get_session() as session:
                # 统一转换为小写进行存储
                email_lower = email.lower()
                verification=EmailVerification(
                    email=email_lower,
                    code=code,
                    is_used=False,
                    expires_at=datetime.now() + timedelta(minutes=2)
                )
                session.add(verification)
                session.commit()
                return verification.id
        except Exception as e:
            print(f"保存验证码失败: {str(e)}")
<<<<<<< Updated upstream
<<<<<<< Updated upstream
            return None
<<<<<<< HEAD
=======
=======
>>>>>>> Stashed changes
            return None    
=======
    
>>>>>>> a434f38a
    def increment_knowledge_base_downloads(self, kb_id: str) -> bool:
        """原子性地增加知识库下载计数器"""
        try:
            with self.get_session() as session:
                session.execute(
                    text("UPDATE knowledge_bases SET downloads = downloads + 1 WHERE id = :kb_id"),
                    {"kb_id": kb_id}
                )
                session.commit()
                return True
        except Exception as e:
            print(f"更新知识库下载计数器失败: {str(e)}")
            return False
    
    def increment_persona_card_downloads(self, pc_id: str) -> bool:
        """原子性地增加人设卡下载计数器"""
        try:
            with self.get_session() as session:
                session.execute(
                    text("UPDATE persona_cards SET downloads = downloads + 1 WHERE id = :pc_id"),
                    {"pc_id": pc_id}
                )
                session.commit()
                return True
        except Exception as e:
            print(f"更新人设卡下载计数器失败: {str(e)}")
            return False
    
    # 上传记录相关方法
    def create_upload_record(
        self,
        uploader_id: str,
        target_id: str,
        target_type: str,
        name: str,
        description: Optional[str] = None,
        status: str = "pending"
    ) -> UploadRecord:
        """创建上传记录"""
        try:
            with self.get_session() as session:
                upload_record = UploadRecord(
                    uploader_id=uploader_id,
                    target_id=target_id,
                    target_type=target_type,
                    name=name,
                    description=description,
                    status=status
                )
                session.add(upload_record)
                session.commit()
                session.refresh(upload_record)
                return upload_record
        except Exception as e:
            print(f"创建上传记录失败: {str(e)}")
            return None
    
    def update_upload_record_status(self, target_id: str, status: str) -> bool:
        """更新上传记录状态"""
        try:
            with self.get_session() as session:
                upload_record = session.query(UploadRecord).filter(
                    UploadRecord.target_id == target_id
                ).first()
                if upload_record:
                    upload_record.status = status
                    upload_record.updated_at = datetime.now()
                    session.commit()
                    return True
                return False
        except Exception as e:
            print(f"更新上传记录状态失败: {str(e)}")
            return False
    
    def get_all_upload_records(self, page: int = 1, limit: int = 20):
        """获取所有上传记录（分页）"""
        with self.get_session() as session:
            offset = (page - 1) * limit
            return session.query(UploadRecord).order_by(
                UploadRecord.created_at.desc()
            ).offset(offset).limit(limit).all()
    
    def get_upload_records_count(self):
        """获取上传记录总数"""
        with self.get_session() as session:
            return session.query(UploadRecord).count()
    
    def get_upload_records_by_status(self, status: str):
        """根据状态获取上传记录"""
        with self.get_session() as session:
            return session.query(UploadRecord).filter(
                UploadRecord.status == status
            ).all()
    
    def get_total_file_size_by_target(self, target_id: str, target_type: str) -> int:
        """根据目标ID和类型获取总文件大小"""
        try:
            with self.get_session() as session:
                if target_type == "knowledge":
                    files = session.query(KnowledgeBaseFile).filter(
                        KnowledgeBaseFile.knowledge_base_id == target_id
                    ).all()
                elif target_type == "persona":
                    files = session.query(PersonaCardFile).filter(
                        PersonaCardFile.persona_card_id == target_id
                    ).all()
                else:
                    return 0
                
                return sum(f.file_size or 0 for f in files)
        except Exception as e:
            print(f"获取文件大小失败: {str(e)}")
            return 0
    
    def get_upload_record_by_id(self, record_id: str) -> Optional[UploadRecord]:
        """根据ID获取上传记录"""
        with self.get_session() as session:
            return session.query(UploadRecord).filter(
                UploadRecord.id == record_id
            ).first()
    
    def delete_upload_record(self, record_id: str) -> bool:
        """删除上传记录"""
        try:
            with self.get_session() as session:
                upload_record = session.query(UploadRecord).filter(
                    UploadRecord.id == record_id
                ).first()
                
                if upload_record:
                    session.delete(upload_record)
                    session.commit()
                    return True
                return False
        except Exception as e:
            print(f"删除上传记录失败: {str(e)}")
            return False
    
    def delete_upload_records_by_target(self, target_id: str, target_type: str) -> bool:
        """根据目标ID和类型删除上传记录"""
        try:
            with self.get_session() as session:
                upload_records = session.query(UploadRecord).filter(
                    UploadRecord.target_id == target_id,
                    UploadRecord.target_type == target_type
                ).all()
                
                if upload_records:
                    for record in upload_records:
                        session.delete(record)
                    session.commit()
                    return True
                return False
        except Exception as e:
            print(f"根据目标删除上传记录失败: {str(e)}")
            return False
    
    def update_upload_record_status_by_id(self, record_id: str, status: str) -> bool:
        """根据记录ID更新上传记录状态"""
        try:
            with self.get_session() as session:
                upload_record = session.query(UploadRecord).filter(
                    UploadRecord.id == record_id
                ).first()
                
                if upload_record:
                    upload_record.status = status
                    upload_record.updated_at = datetime.now()
                    session.commit()
                    return True
                return False
        except Exception as e:
            print(f"更新上传记录状态失败: {str(e)}")
            return False
<<<<<<< HEAD
>>>>>>> Stashed changes
=======
>>>>>>> a434f38a



# 创建全局SQLite数据库管理器实例
sqlite_db_manager = SQLiteDatabaseManager()
<|MERGE_RESOLUTION|>--- conflicted
+++ resolved
@@ -423,14 +423,9 @@
     sender_id = Column(String, ForeignKey("users.id"), nullable=False)
     title = Column(String, nullable=False)
     content = Column(Text, nullable=False)
-<<<<<<< HEAD
-    message_type = Column(String, default="direct")  # direct, announcement
-    broadcast_scope = Column(String, nullable=True)  # e.g. all_users
-=======
     summary = Column(Text, nullable=True)  # 消息简介，可选
     message_type = Column(String, default="direct")  # 直接声明
     broadcast_scope = Column(String, nullable=True)  # 比如所有用户
->>>>>>> a434f38a
     is_read = Column(Boolean, default=False)
     created_at = Column(DateTime, default=datetime.now)
     
@@ -455,10 +450,7 @@
             "sender_id": self.sender_id,
             "title": self.title,
             "content": self.content,
-<<<<<<< HEAD
-=======
             "summary": self.summary,  # 添加summary字段
->>>>>>> a434f38a
             "message_type": self.message_type or "direct",
             "broadcast_scope": self.broadcast_scope,
             "is_read": self.is_read or False,
@@ -590,32 +582,6 @@
         # 执行数据库迁移
         self._migrate_database()
     
-<<<<<<< HEAD
-    def _migrate_database(self):
-        """执行数据库迁移，添加缺失的列"""
-        try:
-            inspector = inspect(self.engine)
-            
-            # 检查 messages 表是否存在
-            if 'messages' in inspector.get_table_names():
-                # 获取现有列
-                existing_columns = [col['name'] for col in inspector.get_columns('messages')]
-                
-                # 检查并添加 message_type 列
-                if 'message_type' not in existing_columns:
-                    with self.engine.begin() as conn:
-                        conn.execute(text("ALTER TABLE messages ADD COLUMN message_type VARCHAR DEFAULT 'direct'"))
-                    print("已添加 message_type 列到 messages 表")
-                
-                # 检查并添加 broadcast_scope 列（如果缺失）
-                if 'broadcast_scope' not in existing_columns:
-                    with self.engine.begin() as conn:
-                        conn.execute(text("ALTER TABLE messages ADD COLUMN broadcast_scope VARCHAR"))
-                    print("已添加 broadcast_scope 列到 messages 表")
-        except Exception as e:
-            print(f"数据库迁移失败: {str(e)}")
-            # 不抛出异常，允许应用继续运行
-=======
     def _add_column_if_not_exists(self, table_name: str, column_name: str, column_definition: str):
         """为表添加列（如果不存在）"""
         try:
@@ -662,7 +628,6 @@
         for table_name, columns in migrations:
             for column_name, column_definition in columns:
                 self._add_column_if_not_exists(table_name, column_name, column_definition)
->>>>>>> a434f38a
     
     def get_session(self):
         """获取数据库会话"""
@@ -682,16 +647,6 @@
     def get_pending_knowledge_bases(self, page: int = 1, page_size: int = 10, name: str = None, uploader_id: str = None, sort_by: str = "created_at", sort_order: str = "desc"):
         """获取所有待审核的知识库，支持分页、搜索、按上传者筛选和排序，返回(items, total)元组"""
         with self.get_session() as session:
-<<<<<<< HEAD
-<<<<<<< Updated upstream
-<<<<<<< Updated upstream
-            return session.query(KnowledgeBase).filter(KnowledgeBase.is_pending == True).all()
-=======
-=======
->>>>>>> Stashed changes
-            # 使用 == True 查询待审核的知识库（SQLAlchemy 的 Boolean 类型应使用 Python 的 True/False）
-=======
->>>>>>> a434f38a
             query = session.query(KnowledgeBase).filter(KnowledgeBase.is_pending == True)
             
             # 按名称搜索
@@ -723,28 +678,11 @@
             items = query.offset(offset).limit(page_size).all()
             
             return items, total
-<<<<<<< HEAD
->>>>>>> Stashed changes
-=======
->>>>>>> a434f38a
     
     def get_public_knowledge_bases(self, page: int = 1, page_size: int = 10, name: str = None, uploader_id: str = None, sort_by: str = "created_at", sort_order: str = "desc"):
         """获取所有公开的知识库，支持分页、搜索、按上传者筛选和排序，返回(items, total)元组"""
         with self.get_session() as session:
-<<<<<<< HEAD
-<<<<<<< Updated upstream
-<<<<<<< Updated upstream
-            return session.query(KnowledgeBase).filter(KnowledgeBase.is_public == True).all()
-=======
-=======
->>>>>>> Stashed changes
-            query = session.query(KnowledgeBase).filter(
-                KnowledgeBase.is_public == True,
-                KnowledgeBase.is_pending == False  # 只显示已审核通过的内容
-            )
-=======
             query = session.query(KnowledgeBase).filter(KnowledgeBase.is_public == True)
->>>>>>> a434f38a
             
             # 按名称搜索
             if name:
@@ -775,10 +713,6 @@
             items = query.offset(offset).limit(page_size).all()
             
             return items, total
-<<<<<<< HEAD
->>>>>>> Stashed changes
-=======
->>>>>>> a434f38a
     
     def get_knowledge_bases_by_uploader(self, uploader_id: str):
         """根据上传者ID获取知识库"""
@@ -906,16 +840,6 @@
     def get_pending_persona_cards(self, page: int = 1, page_size: int = 10, name: str = None, uploader_id: str = None, sort_by: str = "created_at", sort_order: str = "desc"):
         """获取所有待审核的人设卡，支持分页、搜索、按上传者筛选和排序，返回(items, total)元组"""
         with self.get_session() as session:
-<<<<<<< HEAD
-<<<<<<< Updated upstream
-<<<<<<< Updated upstream
-            return session.query(PersonaCard).filter(PersonaCard.is_pending == True).all()
-=======
-=======
->>>>>>> Stashed changes
-            # 使用 == True 查询待审核的人设卡（SQLAlchemy 的 Boolean 类型应使用 Python 的 True/False）
-=======
->>>>>>> a434f38a
             query = session.query(PersonaCard).filter(PersonaCard.is_pending == True)
             
             # 按名称搜索
@@ -947,28 +871,11 @@
             items = query.offset(offset).limit(page_size).all()
             
             return items, total
-<<<<<<< HEAD
->>>>>>> Stashed changes
-=======
->>>>>>> a434f38a
     
     def get_public_persona_cards(self, page: int = 1, page_size: int = 19, name: str = None, uploader_id: str = None, sort_by: str = "created_at", sort_order: str = "desc"):
         """获取所有公开的人设卡，支持分页、搜索、按上传者筛选和排序，返回(items, total)元组"""
         with self.get_session() as session:
-<<<<<<< HEAD
-<<<<<<< Updated upstream
-<<<<<<< Updated upstream
-            return session.query(PersonaCard).filter(PersonaCard.is_public == True).all()
-=======
-=======
->>>>>>> Stashed changes
-            query = session.query(PersonaCard).filter(
-                PersonaCard.is_public == True,
-                PersonaCard.is_pending == False  # 只显示已审核通过的内容
-            )
-=======
             query = session.query(PersonaCard).filter(PersonaCard.is_public == True)
->>>>>>> a434f38a
             
             # 按名称搜索
             if name:
@@ -999,10 +906,6 @@
             items = query.offset(offset).limit(page_size).all()
             
             return items, total
-<<<<<<< HEAD
->>>>>>> Stashed changes
-=======
->>>>>>> a434f38a
     
     def get_persona_cards_by_uploader(self, uploader_id: str):
         """根据上传者ID获取人设卡"""
@@ -1070,12 +973,8 @@
         title: str,
         content: str,
         message_type: str = "direct",
-<<<<<<< HEAD
-        broadcast_scope: Optional[str] = None
-=======
         broadcast_scope: Optional[str] = None,
         summary: Optional[str] = None
->>>>>>> a434f38a
     ):
         """创建消息"""
         try:
@@ -1085,10 +984,7 @@
                     recipient_id=recipient_id,
                     title=title or "新消息",
                     content=content,
-<<<<<<< HEAD
-=======
                     summary=summary,
->>>>>>> a434f38a
                     message_type=message_type or "direct",
                     broadcast_scope=broadcast_scope
                 )
@@ -1107,9 +1003,6 @@
         session = None
         try:
             with self.get_session() as session:
-<<<<<<< HEAD
-                message_models = [Message(**msg) for msg in messages]
-=======
                 # 为同一批消息使用同一个时间戳，确保统计查询时能正确匹配
                 from datetime import datetime
                 common_timestamp = datetime.now()
@@ -1121,7 +1014,6 @@
                     msg_copy['created_at'] = common_timestamp
                     message_models.append(Message(**msg_copy))
                 
->>>>>>> a434f38a
                 session.add_all(message_models)
                 session.commit()
                 for msg in message_models:
@@ -1151,11 +1043,6 @@
         """获取用户收到的消息（仅接收者）"""
         with self.get_session() as session:
             return session.query(Message).filter(
-<<<<<<< HEAD
-                or_(Message.sender_id == user_id, Message.recipient_id == user_id)
-            ).order_by(Message.created_at.desc()).offset(offset).limit(limit).all()
-    
-=======
                 Message.recipient_id == user_id
             ).order_by(Message.created_at.desc()).offset(offset).limit(limit).all()
     
@@ -1239,7 +1126,6 @@
                 "read_rate": (read_count / total_count * 100) if total_count > 0 else 0
             }
     
->>>>>>> a434f38a
     def save_message(self, message_data) -> bool:
         """保存单条消息，支持dict或Message对象"""
         try:
@@ -1610,54 +1496,10 @@
         """保存用户"""
         try:
             with self.get_session() as session:
-<<<<<<< HEAD
-<<<<<<< Updated upstream
-=======
-=======
->>>>>>> a434f38a
                 # 统一将邮箱转换为小写
                 if "email" in user_data and user_data["email"]:
                     user_data["email"] = user_data["email"].lower()
                 
-<<<<<<< HEAD
-                # 处理 DateTime 字段：如果传入的是字符串，转换为 datetime 对象
-                datetime_fields = ["created_at", "avatar_updated_at"]
-                for field in datetime_fields:
-                    if field in user_data:
-                        value = user_data[field]
-                        # 如果是字符串，转换为 datetime 对象
-                        if isinstance(value, str):
-                            try:
-                                # 尝试解析 ISO 格式字符串（处理带Z和不带Z的情况）
-                                if value.endswith('Z'):
-                                    value = value[:-1] + '+00:00'
-                                user_data[field] = datetime.fromisoformat(value)
-                            except (ValueError, AttributeError):
-                                # 如果解析失败，尝试其他格式
-                                try:
-                                    user_data[field] = datetime.strptime(value, "%Y-%m-%dT%H:%M:%S.%f")
-                                except ValueError:
-                                    try:
-                                        user_data[field] = datetime.strptime(value, "%Y-%m-%dT%H:%M:%S")
-                                    except ValueError:
-                                        # 如果还是失败，使用当前时间
-                                        user_data[field] = datetime.now()
-                        # 如果已经是 datetime 对象，保持不变
-                        elif isinstance(value, datetime):
-                            pass
-                        # 如果是 None，保持 None（允许清空字段）
-                        elif value is None:
-                            pass
-                        else:
-                            # 其他类型，使用当前时间
-                            user_data[field] = datetime.now()
-                
-<<<<<<< Updated upstream
->>>>>>> Stashed changes
-=======
->>>>>>> Stashed changes
-=======
->>>>>>> a434f38a
                 user_id = user_data.get("id")
                 user = session.query(User).filter(User.id == user_id).first()
                 
@@ -1784,17 +1626,8 @@
                 return verification.id
         except Exception as e:
             print(f"保存验证码失败: {str(e)}")
-<<<<<<< Updated upstream
-<<<<<<< Updated upstream
             return None
-<<<<<<< HEAD
-=======
-=======
->>>>>>> Stashed changes
-            return None    
-=======
-    
->>>>>>> a434f38a
+    
     def increment_knowledge_base_downloads(self, kb_id: str) -> bool:
         """原子性地增加知识库下载计数器"""
         try:
@@ -1969,12 +1802,8 @@
         except Exception as e:
             print(f"更新上传记录状态失败: {str(e)}")
             return False
-<<<<<<< HEAD
->>>>>>> Stashed changes
-=======
->>>>>>> a434f38a
 
 
 
 # 创建全局SQLite数据库管理器实例
-sqlite_db_manager = SQLiteDatabaseManager()
+sqlite_db_manager = SQLiteDatabaseManager()