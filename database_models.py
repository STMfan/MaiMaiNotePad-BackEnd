--- conflicted
+++ resolved
@@ -222,15 +222,6 @@
                 # 如果获取文件失败，使用默认值
                 pass
 
-<<<<<<< HEAD
-        if not result["author"]:
-            # 统一作者显示，优先使用数据库中的版权归属
-            result["author"] = self.copyright_owner or self.uploader_id
-
-        if not result["author_id"]:
-            result["author_id"] = self.uploader_id
-        
-=======
         if include_metadata:
             # 从metadata文件读取额外信息
             try:
@@ -245,7 +236,6 @@
                 # 如果读取失败，使用默认值
                 pass
 
->>>>>>> e7629fc5
         return result
 
     @classmethod
@@ -261,12 +251,8 @@
             tags=",".join(data.get("tags", [])) if isinstance(data.get("tags"), list) else data.get("tags"),
             metadata_path=data.get("metadata_path", ""),
             star_count=data.get("star_count", 0),
-<<<<<<< HEAD
-            base_path=data.get("bast_path", "[]"),
-=======
             base_path=data.get("base_path", "[]"),
             metadata_path=data.get("metadata_path", ""),
->>>>>>> e7629fc5
             is_public=data.get("is_public", False),
             is_pending=data.get("is_pending", True),
             rejection_reason=data.get("rejection_reason", None),
@@ -437,17 +423,6 @@
                 pass
 
         if include_metadata:
-<<<<<<< HEAD
-            # 兼容旧参数，现已不读取外部 metadata 文件
-            pass
-
-        if not result["author"]:
-            result["author"] = self.copyright_owner or self.uploader_id
-
-        if not result["author_id"]:
-            result["author_id"] = self.uploader_id
-        
-=======
             # 从base_path目录下的metadata.json文件读取额外信息（如果存在）
             try:
                 metadata_path = os.path.join(self.base_path, "metadata.json")
@@ -463,7 +438,6 @@
                 # 如果读取失败，使用默认值
                 pass
 
->>>>>>> e7629fc5
         return result
 
 
@@ -815,12 +789,9 @@
                             setattr(kb, key, value)
                     kb.updated_at = datetime.now()
                 else:
-<<<<<<< HEAD
-=======
                     if not kb_data.get("metadata_path"):
                         # 设置默认值
                         kb_data["metadata_path"] = "default_metadata_path"
->>>>>>> e7629fc5
                     # 创建新记录
                     kb = KnowledgeBase(**kb_data)
                     session.add(kb)
